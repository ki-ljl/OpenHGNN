import torch.nn.functional as F
import torch.nn as nn
from . import BaseTask, register_task
from ..dataset import build_dataset
from ..utils import Evaluator


@register_task("node_classification")
class NodeClassification(BaseTask):
    """Node classification tasks."""
    def __init__(self, args):
        super(NodeClassification, self).__init__()
        self.dataset = build_dataset(args.dataset, 'node_classification')
        # self.evaluator = Evaluator()
        if hasattr(args, 'validation'):
            self.train_idx, self.val_idx, self.test_idx = self.dataset.get_idx(args.validation)
        else:
            self.train_idx, self.val_idx, self.test_idx = self.dataset.get_idx()
        self.evaluator = Evaluator(args.seed)
        self.labels = self.dataset.get_labels()
<<<<<<< HEAD
        self.multi_label = True if args.dataset=='HGBn-IMDB' else False
=======
        self.multi_label = True if args.dataset == 'HGBn-IMDB' else False
>>>>>>> f8216cd9

    def get_graph(self):
        return self.dataset.g

    def get_loss_fn(self):
        if self.multi_label:
            return nn.BCEWithLogitsLoss()
        return F.cross_entropy

    def get_evaluator(self, name):
        if name == 'acc':
            return self.evaluator.cal_acc
        elif name == 'f1_lr':
            return self.evaluator.nc_with_LR
        elif name == 'f1':
            return self.evaluator.f1_node_classification

    def evaluate(self, logits, name, mask=None):
        if name == 'acc':
            return self.evaluator.cal_acc(logits, self.labels[mask])
        elif name == 'acc-ogbn-mag':
            from ogb.nodeproppred import Evaluator
            evaluator = Evaluator(name='ogbn-mag')
            logits = logits.unsqueeze(dim=1)
            input_dict = {"y_true": logits, "y_pred": self.labels[self.test_idx]}
            result_dict = evaluator.eval(input_dict)
            return result_dict
        elif name == 'f1_lr':
            return self.evaluator.nc_with_LR(logits, self.labels, self.train_idx, self.test_idx)
        elif name == 'f1':
            return self.evaluator.f1_node_classification(self.labels[mask], logits)
        else:
            raise ValueError('The metric is not supported!')

    def get_idx(self):
        return self.train_idx, self.val_idx, self.test_idx

    def get_labels(self):
        return self.labels<|MERGE_RESOLUTION|>--- conflicted
+++ resolved
@@ -18,11 +18,7 @@
             self.train_idx, self.val_idx, self.test_idx = self.dataset.get_idx()
         self.evaluator = Evaluator(args.seed)
         self.labels = self.dataset.get_labels()
-<<<<<<< HEAD
-        self.multi_label = True if args.dataset=='HGBn-IMDB' else False
-=======
         self.multi_label = True if args.dataset == 'HGBn-IMDB' else False
->>>>>>> f8216cd9
 
     def get_graph(self):
         return self.dataset.g
