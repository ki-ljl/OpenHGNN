--- conflicted
+++ resolved
@@ -21,7 +21,6 @@
         return result
 
 
-<<<<<<< HEAD
 def get_trainerflow(model, task):
     if model == 'demo':
         if task in ['node_classification']:
@@ -55,13 +54,13 @@
             het_gnn.nodes[i].data[j] = ndata[j]
     return het_gnn
 
-=======
+
 SpecificTrainerflow = {
     'HetGNN': 'hetgnntrainer',
     'HGNN_AC': 'node_classification_ac',
     'HGT': 'hgttrainer',
     'NSHE': 'nshetrainer',
     'DMGI': 'DMGI_trainer',
-    'KGCN': 'kgcntrainer'
-}
->>>>>>> 9c5ccccc
+    'KGCN': 'kgcntrainer',
+    'SliCE':'slicetrainer'
+}