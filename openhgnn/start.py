--- conflicted
+++ resolved
@@ -30,10 +30,7 @@
     'HeCo': 'HeCo_trainer',
     'DMGI': 'DMGI_trainer',
     'KGCN': 'kgcntrainer',
-<<<<<<< HEAD
     'Metapath2vec': 'mp2vec_trainer',
-=======
->>>>>>> 1371c238
     'SLiCE':'slicetrainer',
     'HeGAN': 'HeGAN_trainer',
 }