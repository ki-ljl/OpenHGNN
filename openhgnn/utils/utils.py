--- conflicted
+++ resolved
@@ -56,13 +56,8 @@
             if (score >= self.best_score) and (loss <= self.best_loss):
                 self.save_model(model)
 
-<<<<<<< HEAD
             self.best_loss = np.min(loss, self.best_loss)
             self.best_score = np.max(score, self.best_score)
-=======
-            self.best_loss = np.min((loss, self.best_loss))
-            self.best_score = np.max((score, self.best_score))
->>>>>>> fb88a1ba
             self.counter = 0
         return self.early_stop
 
@@ -78,11 +73,8 @@
         else:
             if score >= self.best_score:
                 self.save_model(model)
-<<<<<<< HEAD
+                
             self.best_score = np.max(score, self.best_score)
-=======
-            self.best_score = np.max((score, self.best_score))
->>>>>>> fb88a1ba
             self.counter = 0
         return self.early_stop
 
