import dgl
import copy
from dgl import backend as F
import torch as th
from scipy.sparse import coo_matrix
import numpy as np
import random
from . import load_HIN, load_KG, load_OGB, BEST_CONFIGS
import datetime


def set_best_config(args):
    configs = BEST_CONFIGS.get(args.task)
    if configs is None:
        print('The task do not have a best_config!')
        return args
    if args.model not in configs:
        print('The model is not in the best config.')
        return args
    configs = configs[args.model]
    for key, value in configs["general"].items():
        args.__setattr__(key, value)
    if args.dataset not in configs:
        print('The dataset is not in the best config.')
        return args
    for key, value in configs[args.dataset].items():
        args.__setattr__(key, value)
    print('Use the best config.')
    return args


class EarlyStopping(object):
    def __init__(self, patience=10, save_path=None):
        self.patience = patience
        self.counter = 0
        self.best_score = None
        self.best_loss = None
        self.early_stop = False
        if save_path is None:
            self.best_model = None
        self.save_path = save_path

    def step(self, loss, score, model):
        if isinstance(score ,tuple):
            score = score[0]
        if self.best_loss is None:
            self.best_score = score
            self.best_loss = loss
            self.save_model(model)
        elif (loss > self.best_loss) and (score < self.best_score):
            self.counter += 1
            #print(f'EarlyStopping counter: {self.counter} out of {self.patience}')
            if self.counter >= self.patience:
                self.early_stop = True
        else:
            if (score >= self.best_score) and (loss <= self.best_loss):
                self.save_model(model)

<<<<<<< HEAD
            self.best_loss = np.min((loss,self.best_score))
=======
            self.best_loss = np.min((loss, self.best_loss))
>>>>>>> 982e8ff6
            self.best_score = np.max((score, self.best_score))
            self.counter = 0
        return self.early_stop

    def step_value(self, score, model):
        if self.best_score is None:
            self.best_score = score
            self.save_model(model)
        elif score < self.best_score:
            self.counter += 1
            #print(f'EarlyStopping counter: {self.counter} out of {self.patience}')
            if self.counter >= self.patience:
                self.early_stop = True
        else:
            if score >= self.best_score:
                self.save_model(model)
<<<<<<< HEAD
=======
                
>>>>>>> 982e8ff6
            self.best_score = np.max((score, self.best_score))
            self.counter = 0
        return self.early_stop


    def loss_step(self, loss, model):
        if self.best_loss is None:
            self.best_loss = loss
            self.save_model(model)
        elif loss > self.best_loss:
            self.counter += 1
            #print(f'EarlyStopping counter: {self.counter} out of {self.patience}')
            if self.counter >= self.patience:
                self.early_stop = True
        else:
            if loss <= self.best_loss:
                self.save_model(model)
            self.best_loss = np.min((loss, self.best_loss))
            self.counter = 0
        return self.early_stop

    def save_model(self, model):
        if self.save_path is None:
            self.best_model = copy.deepcopy(model)
        else:
            model.eval()
            th.save(model.state_dict(), self.save_path)

    def load_model(self, model):
        if self.save_path is None:
            return self.best_model
        else:
            model.load_state_dict(th.load(self.save_path))


def get_nodes_dict(hg):
    n_dict = {}
    for n in hg.ntypes:
        n_dict[n] = hg.num_nodes(n)
    return n_dict

def extract_embed(node_embed, input_nodes):
    emb = {}

    for ntype, nid in input_nodes.items():
        nid = input_nodes[ntype]
        emb[ntype] = node_embed[ntype][nid]
    return emb


def build_dataset(model_name, dataset_name):
    # load the graph(HIN or KG)
    if dataset_name in ['mag']:
        dataset = load_OGB(dataset_name)
        return dataset
    if model_name in ['GTN', 'NSHE', 'HetGNN']:
        g, category, num_classes = load_HIN(dataset_name)
    elif model_name in ['RSHN', 'RGCN', 'CompGCN']:
        g, category, num_classes = load_KG(dataset_name)
    return g, category, num_classes


def set_random_seed(seed):
    random.seed(seed)
    np.random.seed(seed)
    th.manual_seed(seed)
    th.cuda.manual_seed(seed)
    dgl.seed(seed)

def com_mult(a, b):
    r1, i1 = a[..., 0], a[..., 1]
    r2, i2 = b[..., 0], b[..., 1]
    return th.stack([r1 * r2 - i1 * i2, r1 * i2 + i1 * r2], dim=-1)


def conj(a):
    a[..., 1] = -a[..., 1]
    return a


def ccorr(a, b):
    """
    Compute circular correlation of two tensors.
    Parameters
    ----------
    a: Tensor, 1D or 2D
    b: Tensor, 1D or 2D
    Notes
    -----
    Input a and b should have the same dimensions. And this operation supports broadcasting.
    Returns
    -------
    Tensor, having the same dimension as the input a.
    """
    import torch.fft as fft
    return th.irfft(com_mult(conj(th.rfft(a, 1)), th.rfft(b, 1)), 1, signal_sizes=(a.shape[-1],))


def transform_relation_graph_list(hg, category, identity=True):
    '''
    input a heterogensous graph
    return graph list where every graph just contains a relation.
    '''

    # get target category id
    for i, ntype in enumerate(hg.ntypes):
        if ntype == category:
            category_id = i

    g = dgl.to_homogeneous(hg, ndata='h')
    # find out the target node ids in g
    loc = (g.ndata[dgl.NTYPE] == category_id)
    category_idx = th.arange(g.num_nodes())[loc]


    edges = g.edges()
    etype = g.edata[dgl.ETYPE]
    ctx = g.device
    #g.edata['w'] = th.ones(g.num_edges(), device=ctx)
    num_edge_type = th.max(etype).item()
    graph_list = []
    for i in range(num_edge_type + 1):
        e_ids = th.nonzero(etype == i).squeeze()
        sg = dgl.graph((edges[0][e_ids], edges[1][e_ids]), num_nodes=g.num_nodes())
        sg.edata['w'] = th.ones(sg.num_edges(), device=ctx)
        graph_list.append(sg)
    if identity == True:
        x = th.arange(0, g.num_nodes(), device=ctx)
        sg = dgl.graph((x, x))
        sg.edata['w'] = th.ones(g.num_nodes(), device=ctx)
        graph_list.append(sg)
    return graph_list, g.ndata['h'], category_idx


def extract_mtx_with_id_edge(g):
    # input a homogeneous graph
    # return tensor with shape of [2,num_edges]
    edges = g.edges()
    edata = g.edata['_TYPE']
    num_edge_type = th.max(edata).item()
    ctx = F.context(edges[0])
    dtype = F.dtype(edges[0])
    A = []
    num_nodes = g.num_nodes()
    for i in range(num_edge_type + 1):
        index = th.nonzero(edata == i).squeeze()
        e_0 = edges[0][index].to('cpu').numpy()
        e_1 = edges[1][index].to('cpu').numpy()
        values = np.ones(e_0.shape[0])
        m = coo_matrix((values, (e_0, e_1)), shape=(num_nodes, num_nodes))
        m = th.from_numpy(m.todense()).type(th.FloatTensor).unsqueeze(0)
        if 0 == i:
            A = m
        else:
            A = th.cat([A, m], dim=0)
    m = th.eye(num_nodes).unsqueeze(0)
    A = th.cat([A, m], dim=0)
    return A.to(ctx)


def h2dict(h, hdict):
    pre = 0
    for i, value in hdict.items():
        hdict[i] = h[pre:value.shape[0] + pre]
        pre += value.shape[0]
    return hdict


def print_dict(d, end_string='\n\n'):
    for key in d.keys():
        if isinstance(d[key], dict):
            print('\n', end='')
            print_dict(d[key], end_string='')
        elif isinstance(d[key], int):
            print('{}: {:04d}'.format(key, d[key]), end=', ')
        elif isinstance(d[key], float):
            print('{}: {:.4f}'.format(key, d[key]), end=', ')
        else:
            print('{}: {}'.format(key, d[key]), end=', ')
    print(end_string, end='')<|MERGE_RESOLUTION|>--- conflicted
+++ resolved
@@ -56,11 +56,7 @@
             if (score >= self.best_score) and (loss <= self.best_loss):
                 self.save_model(model)
 
-<<<<<<< HEAD
-            self.best_loss = np.min((loss,self.best_score))
-=======
             self.best_loss = np.min((loss, self.best_loss))
->>>>>>> 982e8ff6
             self.best_score = np.max((score, self.best_score))
             self.counter = 0
         return self.early_stop
@@ -77,10 +73,7 @@
         else:
             if score >= self.best_score:
                 self.save_model(model)
-<<<<<<< HEAD
-=======
                 
->>>>>>> 982e8ff6
             self.best_score = np.max((score, self.best_score))
             self.counter = 0
         return self.early_stop
