--- conflicted
+++ resolved
@@ -196,11 +196,7 @@
                 metrics = {key: self.task.evaluate(logits[mask].argmax(dim=1).to('cpu'), name=self.metric, mask=mask) for
                            key, mask in masks.items()}
                 losses = {key: self.loss_fn(logits[mask], self.labels[mask]).item() for key, mask in masks.items()}
-<<<<<<< HEAD
-=======
-
-                return metrics, losses
->>>>>>> dfcb41fe
+
 
                 return metrics, losses
             