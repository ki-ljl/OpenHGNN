--- conflicted
+++ resolved
@@ -28,14 +28,10 @@
         self.model_name = args.model
         self.device = args.device
         self.task = build_task(args)
-<<<<<<< HEAD
-        self.metric = args.metric if hasattr(args, 'metric') else None
-=======
         if hasattr(args, 'metric'):
             self.metric = args.metric
         else:
             self.metric = 'f1'
->>>>>>> 982e8ff6
 
         self.hg = self.task.get_graph().to(self.device)
         self.num_classes = self.task.dataset.num_classes
