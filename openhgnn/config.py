import configparser
import os
import numpy as np
import torch as th


class Config(object):
    def __init__(self, file_path, model, dataset, task, gpu):
        conf = configparser.ConfigParser()
        data_path = os.getcwd()
        if gpu == -1:
            self.device = th.device('cpu')
        elif gpu >= 0:
            if th.cuda.is_available():
                self.device = th.device('cuda', int(gpu))
            else:
                print("cuda is not available, please set 'gpu' -1")

        try:
            conf.read(file_path)
        except:
            print("failed!")
        # training dataset path
        self.seed = 0
        self.patience = 1
        self.max_epoch = 1
        self.task = task
        self.model = model
        self.dataset = dataset
        self.path = {'output_modelfold': './output/models/',
                     'input_fold': './dataset/'+self.dataset+'/',
                     'temp_fold': './output/temp/'+self.model+'/'}

        if model == "NSHE":
            self.dim_size = {}
            self.dim_size['emd'] = conf.getint("NSHE", "emd_dim")
            self.dim_size['context'] = conf.getint("NSHE", "context_dim")
            self.dim_size['project'] = conf.getint("NSHE", "project_dim")

            self.lr = conf.getfloat("NSHE", "learning_rate")
            self.weight_decay = conf.getfloat("NSHE", "weight_decay")
            self.beta = conf.getfloat("NSHE", "beta")
            self.seed = conf.getint("NSHE", "seed")
            np.random.seed(self.seed)
            self.max_epoch = conf.getint("NSHE", "max_epoch")
            self.patience = conf.getint("NSHE", "patience")
            self.num_e_neg = conf.getint("NSHE", "num_e_neg")
            self.num_ns_neg = conf.getint("NSHE", "num_ns_neg")
            self.norm_emd_flag = conf.get("NSHE", "norm_emd_flag")
            self.mini_batch_flag = conf.getboolean("NSHE", "mini_batch_flag")

        elif model == "GTN":
            self.lr = conf.getfloat("GTN", "learning_rate")
            self.weight_decay = conf.getfloat("GTN", "weight_decay")
            self.seed = conf.getint("GTN", "seed")
            # np.random.seed(self.seed)

            self.hidden_dim = conf.getint("GTN", "hidden_dim")
            self.out_dim = conf.getint("GTN", "out_dim")
            self.num_channels = conf.getint("GTN", "num_channels")
            self.num_layers = conf.getint("GTN", "num_layers")
            self.max_epoch = conf.getint("GTN", "max_epoch")
            self.patience = conf.getint("GTN", "patience")

            self.identity = conf.getboolean("GTN", "identity")
            self.norm_emd_flag = conf.getboolean("GTN", "norm_emd_flag")
            self.adaptive_lr_flag = conf.getboolean("GTN", "adaptive_lr_flag")
            self.mini_batch_flag = conf.getboolean("GTN", "mini_batch_flag")

        elif model == "MHNF":
            self.lr = conf.getfloat("MHNF", "learning_rate")
            self.weight_decay = conf.getfloat("MHNF", "weight_decay")
            self.seed = conf.getint("MHNF", "seed")
            # np.random.seed(self.seed)

            self.hidden_dim = conf.getint("MHNF", "hidden_dim")
            self.out_dim = conf.getint("MHNF", "out_dim")
            self.num_channels = conf.getint("MHNF", "num_channels")
            self.num_layers = conf.getint("MHNF", "num_layers")
            self.max_epoch = conf.getint("MHNF", "max_epoch")
            self.patience = conf.getint("MHNF", "patience")

            self.identity = conf.getboolean("MHNF", "identity")
            self.norm_emd_flag = conf.getboolean("MHNF", "norm_emd_flag")
            self.adaptive_lr_flag = conf.getboolean("MHNF", "adaptive_lr_flag")
            self.mini_batch_flag = conf.getboolean("MHNF", "mini_batch_flag")

        elif model == "RSHN":
            self.lr = conf.getfloat("RSHN", "learning_rate")
            self.weight_decay = conf.getfloat("RSHN", "weight_decay")
            self.dropout = conf.getfloat("RSHN", "dropout")

            self.seed = conf.getint("RSHN", "seed")
            self.hidden_dim = conf.getint("RSHN", "hidden_dim")
            self.max_epoch = conf.getint("RSHN", "max_epoch")
            self.rw_len = conf.getint("RSHN", "rw_len")
            self.batch_size = conf.getint("RSHN", "batch_size")
            self.num_node_layer = conf.getint("RSHN", "num_node_layer")
            self.num_edge_layer = conf.getint("RSHN", "num_edge_layer")
            self.patience = conf.getint("RSHN", "patience")
            self.validation = conf.getboolean("RSHN", "validation")
            self.mini_batch_flag = conf.getboolean("RSHN", "mini_batch_flag")

        elif model == 'RGCN':
            self.lr = conf.getfloat("RGCN", "learning_rate")
            self.dropout = conf.getfloat("RGCN", "dropout")

            self.in_dim = conf.getint("RGCN", "in_dim")
            self.hidden_dim = conf.getint("RGCN", "hidden_dim")
            self.out_dim = conf.getint("RGCN", "out_dim")

            self.n_bases = conf.getint("RGCN", "n_bases")
            self.n_layers = conf.getint("RGCN", "n_layers")
            self.max_epoch = conf.getint("RGCN", "max_epoch")
            self.weight_decay = conf.getfloat("RGCN", "weight_decay")
            self.seed = conf.getint("RGCN", "seed")
            self.fanout = conf.getint("RGCN", "fanout")
            self.patience = conf.getint("RGCN", "patience")
            self.batch_size = conf.getint("RGCN", "batch_size")
            self.validation = conf.getboolean("RGCN", "validation")
            self.mini_batch_flag = conf.getboolean("RGCN", "mini_batch_flag")
            self.use_self_loop = conf.getboolean("RGCN", "use_self_loop")

        elif model == 'CompGCN':
            self.lr = conf.getfloat("CompGCN", "learning_rate")

            self.weight_decay = conf.getfloat("CompGCN", "weight_decay")
            self.dropout = conf.getfloat("CompGCN", "dropout")

            self.in_dim = conf.getint("CompGCN", "in_dim")
            self.hidden_dim = conf.getint("CompGCN", "hidden_dim")
            self.out_dim = conf.getint("CompGCN", "out_dim")
            self.n_layers = conf.getint("CompGCN", "n_layers")
            self.max_epoch = conf.getint("CompGCN", "max_epoch")
            self.seed = conf.getint("CompGCN", "seed")
            self.patience = conf.getint("CompGCN", "patience")

            self.comp_fn = conf.get("CompGCN", "comp_fn")
            self.mini_batch_flag = conf.getboolean("CompGCN", "mini_batch_flag")
            self.validation = conf.getboolean("CompGCN", "validation")
            pass
        elif model == 'HetGNN':
            self.lr = conf.getfloat("HetGNN", "learning_rate")
            self.weight_decay = conf.getfloat("HetGNN", "weight_decay")

            #self.dropout = conf.getfloat("CompGCN", "dropout")
            self.max_epoch = conf.getint("HetGNN", "max_epoch")
            self.dim = conf.getint("HetGNN", "dim")
            self.batch_size = conf.getint("HetGNN", "batch_size")
            self.window_size = conf.getint("HetGNN", "window_size")
            self.num_workers = conf.getint("HetGNN", "num_workers")
            self.batches_per_epoch = conf.getint("HetGNN", "batches_per_epoch")
            self.seed = conf.getint("HetGNN", "seed")
            self.patience = conf.getint("HetGNN", "patience")
            self.rw_length = conf.getint("HetGNN", "rw_length")
            self.rw_walks = conf.getint("HetGNN", "rw_walks")
            self.rwr_prob = conf.getfloat("HetGNN", "rwr_prob")
            self.mini_batch_flag = conf.getboolean("HetGNN", "mini_batch_flag")
            pass
        elif model == 'Metapath2vec':
            self.lr = conf.getfloat("Metapath2vec", "learning_rate")
            self.weight_decay = conf.getfloat("Metapath2vec", "weight_decay")

            #self.dropout = conf.getfloat("CompGCN", "dropout")
            self.max_epoch = conf.getint("Metapath2vec", "max_epoch")
            self.dim = conf.getint("Metapath2vec", "dim")
            self.batch_size = conf.getint("Metapath2vec", "batch_size")
            self.window_size = conf.getint("Metapath2vec", "window_size")
            self.num_workers = conf.getint("Metapath2vec", "num_workers")
            self.batches_per_epoch = conf.getint("Metapath2vec", "batches_per_epoch")
            self.seed = conf.getint("Metapath2vec", "seed")
            self.patience = conf.getint("Metapath2vec", "patience")
            self.rw_length = conf.getint("Metapath2vec", "rw_length")
            self.rw_walks = conf.getint("Metapath2vec", "rw_walks")
            self.rwr_prob = conf.getfloat("Metapath2vec", "rwr_prob")
            self.mini_batch_flag = conf.getboolean("Metapath2vec", "mini_batch_flag")

        elif model == 'HAN':
            self.lr = conf.getfloat("HAN", "learning_rate")
            self.weight_decay = conf.getfloat("HAN", "weight_decay")
            self.seed = conf.getint("HAN", "seed")
            self.dropout = conf.getfloat("HAN", "dropout")

            self.hidden_dim = conf.getint('HAN', 'hidden_dim')
            self.out_dim = conf.getint('HAN', 'out_dim')
            num_heads = conf.get('HAN', 'num_heads').split('-')
            self.num_heads = [int(i) for i in num_heads]
            self.patience = conf.getint('HAN', 'patience')
            self.max_epoch = conf.getint('HAN', 'max_epoch')
            self.mini_batch_flag = conf.getboolean("HAN", "mini_batch_flag")

        elif model == 'NARS':
            self.lr = conf.getfloat("NARS", "learning_rate")
            self.weight_decay = conf.getfloat("NARS", "weight_decay")
            self.seed = conf.getint("NARS", "seed")
            self.dropout = conf.getfloat("NARS", "dropout")
            self.patience = conf.getint('HAN', 'patience')
            self.hidden_dim = conf.getint('NARS', 'hidden_dim')
            self.out_dim = conf.getint('NARS', 'out_dim')
            num_heads = conf.get('NARS', 'num_heads').split('-')
            self.num_heads = [int(i) for i in num_heads]

            self.max_epoch = conf.getint('NARS', 'max_epoch')
            self.mini_batch_flag = conf.getboolean("NARS", "mini_batch_flag")
            self.R = conf.getint('NARS', 'R')
            self.cpu_preprocess = conf.getboolean("NARS", "cpu_preprocess")
            self.input_dropout = conf.getboolean("NARS", "input_dropout")

            self.ff_layer = conf.getint('NARS', 'ff_layer')


        elif model == 'MAGNN':
            self.lr = conf.getfloat("MAGNN", "learning_rate")
            self.weight_decay = conf.getfloat("MAGNN", "weight_decay")
            self.seed = conf.getint("MAGNN", "seed")
            self.dropout = conf.getfloat("MAGNN", "dropout")

            self.inter_attn_feats = conf.getint("MAGNN", "inter_attn_feats")
            self.hidden_dim = conf.getint('MAGNN', 'hidden_dim')
            self.out_dim = conf.getint('MAGNN', 'out_dim')
            self.num_heads = conf.getint('MAGNN', 'num_heads')
            self.num_layers = conf.getint("MAGNN", "num_layers")

            self.patience = conf.getint('MAGNN', 'patience')
            self.max_epoch = conf.getint('MAGNN', 'max_epoch')
            self.mini_batch_flag = conf.getboolean("MAGNN", "mini_batch_flag")
            self.encoder_type = conf.get('MAGNN', 'encoder_type')
        
        elif model == 'RHGNN':
            self.lr = conf.getfloat("RHGNN", "learning_rate")
            self.num_heads = conf.getint("RHGNN", "num_heads")
            self.hidden_dim = conf.getint("RHGNN", "hidden_dim")
            self.relation_hidden_units = conf.getint("RHGNN", "relation_hidden_units")
            self.drop_out = conf.getfloat("RHGNN", "drop_out")
            self.n_layers = conf.getint("RHGNN", "n_layers")
            self.residual = conf.getboolean("RHGNN", "residual")
            self.batch_size = conf.getint("RHGNN", "batch_size")
            self.node_neighbors_min_num = conf.getint("RHGNN", "node_neighbors_min_num")
            #self.optimizer = conf.get
            self.weight_decay = conf.getfloat("RHGNN", "weight_decay")
            self.max_epoch = conf.getint("RHGNN", "max_epoch")
            self.patience = conf.getint("RHGNN", "patience")
            self.mini_batch_flag = conf.getboolean("RHGNN", "mini_batch_flag")
            self.negative_slope = conf.getfloat("RHGNN", "negative_slope")
            self.norm = conf.getboolean("RHGNN", "norm")
            self.dropout = conf.getfloat("RHGNN", "dropout")
            self.n_heads = conf.getint("RHGNN", "n_heads")
            self.category = conf.get("RHGNN", "category")
            self.out_dim = conf.getint("RHGNN", "out_dim")
        
        elif model == 'MAGNN_AC':
            self.lr = conf.getfloat("MAGNN_AC", "learning_rate")
            self.weight_decay = conf.getfloat("MAGNN_AC", "weight_decay")
            self.seed = conf.getint("MAGNN_AC", "seed")
            self.dropout = conf.getfloat("MAGNN_AC", "dropout")
            
            self.feats_drop_rate = conf.getfloat("MAGNN_AC", "feats_drop_rate")
            self.attn_vec_dim = conf.getint("MAGNN_AC", "attn_vec_dim")
            self.feats_opt = conf.get("MAGNN_AC", "feats_opt")
            self.loss_lambda = conf.getfloat("MAGNN_AC", "loss_lambda")
            self.src_node_type = conf.getint("MAGNN_AC", "src_node_type")

            self.inter_attn_feats = conf.getint("MAGNN_AC", "inter_attn_feats")
            self.hidden_dim = conf.getint('MAGNN_AC', 'hidden_dim')
            self.out_dim = conf.getint('MAGNN_AC', 'out_dim')
            self.num_heads = conf.getint('MAGNN_AC', 'num_heads')
            self.num_layers = conf.getint("MAGNN_AC", "num_layers")

            self.patience = conf.getint('MAGNN_AC', 'patience')
            self.max_epoch = conf.getint('MAGNN_AC', 'max_epoch')
            self.mini_batch_flag = conf.getboolean("MAGNN_AC", "mini_batch_flag")
            self.encoder_type = conf.get('MAGNN_AC', 'encoder_type')
        
        elif model == 'HGT':
            self.lr = conf.getfloat("HGT", "learning_rate")
            self.weight_decay = conf.getfloat("HGT", "weight_decay")
            self.seed = conf.getint("HGT", "seed")
            self.dropout = conf.getfloat("HGT", "dropout")

            self.batch_size = conf.getint("HGT", "batch_size")
            self.hidden_dim = conf.getint('HGT', 'hidden_dim')
            self.out_dim = conf.getint('HGT', 'out_dim')
            self.num_heads = conf.getint('HGT', 'num_heads')
            self.patience = conf.getint('HGT', 'patience')
            self.max_epoch = conf.getint('HGT', 'max_epoch')
            self.num_workers = conf.getint("HGT", "num_workers")
            self.mini_batch_flag = conf.getboolean("HGT", "mini_batch_flag")
            self.n_layers = conf.getint("HGT", "n_layers")
            self.num_heads = conf.getint("HGT", "num_heads")

        elif model == 'DMGI':
            self.lr = conf.getfloat("DMGI", "learning_rate")
            self.l2_coef = conf.getfloat("DMGI", "l2_coef")
            self.sc = conf.getint("DMGI", "sc")
            self.seed = conf.getint("DMGI", "seed")
            self.sup_coef = conf.getfloat("DMGI",'sup_coef')
            self.reg_coef = conf.getfloat("DMGI", "reg_coef")
            self.dropout = conf.getfloat("DMGI", "dropout")
            self.hid_unit = conf.getint('DMGI', 'hid_unit')
            self.num_heads = conf.getint('DMGI', 'num_heads')
            self.patience = conf.getint('DMGI', 'patience')
            self.max_epoch = conf.getint('DMGI', 'max_epoch')

            self.isSemi = conf.getboolean("DMGI", "isSemi")
            self.isBias = conf.getboolean("DMGI", "isBias")
            self.isAttn = conf.getboolean("DMGI", "isAttn")
<<<<<<< HEAD
            
        elif model == 'SLiCE':
            self.data_name = conf.get('SLiCE','data_name')
            self.num_walks_per_node=conf.getint('SLiCE','num_walks_per_node')
            self.beam_width=conf.getint('SLiCE','beam_width')
            self.max_length=conf.getint('SLiCE','max_length')
            self.walk_type=conf.get("SLiCE",'walk_type')
            self.batch_size=conf.getint('SLiCE','batch_size')
            self.outdir=conf.get('SLiCE','outdir')
            self.n_pred=conf.getint('SLiCE','n_pred')
            self.max_pred=conf.getint('SLiCE','max_pred')
            self.lr=conf.getfloat('SLiCE','lr')
            self.n_epochs=conf.getint('SLiCE','n_epochs')
            self.get_bert_encoder_embeddings=conf.getboolean('SLiCE','get_bert_encoder_embeddings')
            self.checkpoint=conf.getint('SLiCE','checkpoint')
            self.path_option = conf.get("SLiCE",'path_option')
            self.ft_batch_size=conf.getint('SLiCE','ft_batch_size')
            #self.embed_dir=conf.get('SLiCE','embed_dir')
            self.d_model=conf.getint('SLiCE','d_model')
            self.ft_d_ff=conf.getint('SLiCE','ft_d_ff')
            self.ft_layer=conf.get('SLiCE','ft_layer')
            self.ft_drop_rate=conf.getfloat('SLiCE','ft_drop_rate')
            self.ft_input_option=conf.get('SLiCE','ft_input_option')
            self.n_layers=conf.getint('SLiCE','n_layers')
            self.ft_lr=conf.getfloat('SLiCE','ft_lr')
            self.ft_n_epochs=conf.getint('SLiCE','ft_n_epochs')
            self.ft_checkpoint=conf.getint('SLiCE','ft_checkpoint')
=======
        elif model == 'HPN':
            self.lr = conf.getfloat("HPN", "learning_rate")
            self.weight_decay = conf.getfloat("HPN", "weight_decay")
            self.seed = conf.getint("HPN", "seed")
            self.dropout = conf.getfloat("HPN", "dropout")
            self.out_embedsize = conf.getint("HPN", "out_embedsize")
            self.hidden_dim = conf.getint('HPN', 'hidden_dim')
            self.k_layer = conf.getint("HPN", "k_layer")
            self.alpha = conf.getfloat("HPN", "alpha")
            self.edge_drop = conf.getfloat("HPN", "edge_drop")
            self.patience = conf.getint('HPN', 'patience')
            self.max_epoch = conf.getint('HPN', 'max_epoch')
            self.mini_batch_flag = conf.getboolean("HPN", "mini_batch_flag")
        elif model == 'KGCN':
            self.weight_decay = conf.getfloat("KGCN", "weight_decay")
            self.batch_size = conf.getint("KGCN", "batch_size")
            self.in_dim = conf.getint('KGCN', 'in_dim')
            self.out_dim = conf.getint('KGCN', 'out_dim')
            self.lr = conf.getfloat("KGCN", "lr")
            self.n_neighbor = conf.getint("KGCN", "n_neighbor")
            self.aggregate = conf.get("KGCN", "aggregate")
            self.n_item = conf.getint("KGCN", "n_relation")
            self.n_user = conf.getint("KGCN", "n_user")
            self.epoch_iter = conf.getint("KGCN", "epoch_iter")
>>>>>>> 3e0da0e1

    def __repr__(self):
        return 'Model:' + self.model + '\nTask:' + self.task + '\nDataset:' + self.dataset<|MERGE_RESOLUTION|>--- conflicted
+++ resolved
@@ -304,7 +304,6 @@
             self.isSemi = conf.getboolean("DMGI", "isSemi")
             self.isBias = conf.getboolean("DMGI", "isBias")
             self.isAttn = conf.getboolean("DMGI", "isAttn")
-<<<<<<< HEAD
             
         elif model == 'SLiCE':
             self.data_name = conf.get('SLiCE','data_name')
@@ -332,7 +331,6 @@
             self.ft_lr=conf.getfloat('SLiCE','ft_lr')
             self.ft_n_epochs=conf.getint('SLiCE','ft_n_epochs')
             self.ft_checkpoint=conf.getint('SLiCE','ft_checkpoint')
-=======
         elif model == 'HPN':
             self.lr = conf.getfloat("HPN", "learning_rate")
             self.weight_decay = conf.getfloat("HPN", "weight_decay")
@@ -357,7 +355,6 @@
             self.n_item = conf.getint("KGCN", "n_relation")
             self.n_user = conf.getint("KGCN", "n_user")
             self.epoch_iter = conf.getint("KGCN", "epoch_iter")
->>>>>>> 3e0da0e1
 
     def __repr__(self):
         return 'Model:' + self.model + '\nTask:' + self.task + '\nDataset:' + self.dataset